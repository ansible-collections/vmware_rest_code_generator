#!/usr/bin/env python3

import argparse
from typing import DefaultDict
import jinja2
import json
import os
import pathlib
import re
import shutil
import subprocess
import pkg_resources
from .content_library_data import content_library_static_ds
from pbr.version import VersionInfo
from redbaron import RedBaron
import yaml
from functools import lru_cache


def jinja2_renderer(template_file, **kwargs):
    templateLoader = jinja2.PackageLoader("vmware_rest_code_generator")
    templateEnv = jinja2.Environment(loader=templateLoader)
    template = templateEnv.get_template(template_file)
    return template.render(kwargs)


def normalize_parameter_name(name):
    # the in-query filter.* parameters are not valid Python variable names.
    # We replace the . with a _ to avoid problem,
    return name.replace("filter.", "filter_")  # < 7.0.2


def ansible_state(operationId, default_operationIds=None):
    mapping = {
        "update": "present",
        "delete": "absent",
        "create": "present",
    }
    # in this case, we don't want to see 'create' in the
    # "Required with" listi
    if (
        default_operationIds
        and operationId == "update"
        and "create" not in default_operationIds
    ):
        return
    if operationId in mapping:
        return mapping[operationId]
    else:
        return operationId


class Description:
    @classmethod
    def normalize(cls, string_list):
        if not isinstance(string_list, list):
            raise TypeError

        with_no_line_break = []
        for l in string_list:
            if "\n" in l:
                with_no_line_break += l.split("\n")
            else:
                with_no_line_break.append(l)

        with_no_line_break = [cls.write_M(i) for i in with_no_line_break]
        with_no_line_break = [cls.write_I(i) for i in with_no_line_break]
        with_no_line_break = [cls.clean_up(i) for i in with_no_line_break]
        return with_no_line_break

    @classmethod
    def clean_up(cls, my_string):
        def rewrite_name(matchobj):
            print(matchobj.group(0))
            name = matchobj.group(1)
            snake_name = cls.to_snake(name)
            if snake_name[0] == "#":  # operationId:
                output = f"C({ansible_state(snake_name[1:])})"
            output = f"C({snake_name})"
            print(f">{name}< --> {output}")
            return output

        def rewrite_link(matchobj):
            name = matchobj.group(1)
            if "#" in name and name.split("#")[0]:
                output = name.split("#")[1]
            else:
                output = name
            return output

        my_string = my_string.replace(" {@term enumerated type}", "")
        my_string = re.sub(r"{@name DayOfWeek}", "day of the week", my_string)
        my_string = re.sub(r": The\s\S+\senumerated type", ": This option", my_string)
        my_string = re.sub(r" <p> ", " ", my_string)
        my_string = re.sub(r" See {@.*}.", "", my_string)
        my_string = re.sub(r"\({@.*?\)", "", my_string)
        my_string = re.sub(r"{@code true}", "C(True)", my_string)
        my_string = re.sub(r"{@code false}", "C(False)", my_string)
        my_string = re.sub(r"{@code\s+?(.*?)}", r"C(\1)", my_string)
        my_string = re.sub(r"{@param.name\s+?([^}]*)}", rewrite_name, my_string)
        my_string = re.sub(r"{@name\s+?([^}]*)}", rewrite_name, my_string)
        # NOTE: it's pretty much impossible to build something useful
        # automatically.
        # my_string = re.sub(r"{@link\s+?([^}]*)}", rewrite_link, my_string)
        for k in content_library_static_ds:
            my_string = re.sub(k, content_library_static_ds[k], my_string)
        return my_string

    @classmethod
    def to_snake(cls, camel_case):
        camel_case = camel_case.replace("DNS", "dns")
        return re.sub(r"(?<!^)(?=[A-Z])", "_", camel_case).lower()

    @classmethod
    def ref_to_parameter(cls, ref):
        splitted = ref.split(".")
        my_parameter = splitted[-1].replace("-", "_")
        return cls.to_snake(my_parameter)

    @classmethod
    def write_I(cls, my_string):
        refs = {
            cls.ref_to_parameter(i): i
            for i in re.findall(r"[A-Z][\w+]+\.[A-Z][\w+\.-]+", my_string)
        }
        for parameter_name in sorted(refs.keys(), key=len, reverse=True):
            ref = refs[parameter_name]
            my_string = my_string.replace(ref, f"I({parameter_name})")
        return my_string

    @classmethod
    def write_M(cls, my_string):
        my_string = re.sub(r"When operations return.*\.($|\s)", "", my_string)
        m = re.search(r"resource type:\s([a-zA-Z][\w\.]+[a-z])", my_string)
        mapping = {
            "ClusterComputeResource": "vcenter_cluster_info",
            "Datacenter": "vcenter_datacenter_info",
            "Datastore": "vcenter_datastore_info",
            "Folder": "vcenter_folder_info",
            "HostSystem": "vcenter_host_info",
            "Network": "vcenter_network_info",
            "ResourcePool": "vcenter_resourcepool_info",
            "vcenter.StoragePolicy": "vcenter_storage_policies",
            "vcenter.vm.hardware.Cdrom": "vcenter_vm_hardware_cdrom",
            "vcenter.vm.hardware.Disk": "vcenter_vm_hardware_disk",
            "vcenter.vm.hardware.Ethernet": "vcenter_vm_hardware_ethernet",
            "vcenter.vm.hardware.Floppy": "vcenter_vm_hardware_floppy",
            "vcenter.vm.hardware.ParallelPort": "vcenter_vm_hardware_parallel",
            "vcenter.vm.hardware.SataAdapter": "vcenter_vm_hardware_adapter_sata",
            "vcenter.vm.hardware.ScsiAdapter": "vcenter_vm_hardware_adapter_scsi",
            "vcenter.vm.hardware.SerialPort": "vcenter_vm_hardware_serial",
            "VirtualMachine": "vcenter_vm_info",
            "infraprofile.profile": "appliance_infraprofile_configs",
            "appliance.vmon.Service": "appliance_vmon_service",
        }

        if not m:
            return my_string

        resource_name = m.group(1)
        try:
            module_name = mapping[resource_name]
        except KeyError:
            print(f"No mapping for {resource_name}")
            raise

        if f"must be an identifier for the resource type: {resource_name}" in my_string:
            return my_string.replace(
                f"must be an identifier for the resource type: {resource_name}",
                f"must be the id of a resource returned by M({module_name})",
            )
        if f"identifiers for the resource type: {resource_name}" in my_string:
            return my_string.replace(
                f"identifiers for the resource type: {resource_name}",
                f"the id of resources returned by M({module_name})",
            ).rstrip()


def python_type(value):
    TYPE_MAPPING = {
        "array": "list",
        "boolean": "bool",
        "integer": "int",
        "object": "dict",
        "string": "str",
    }
    return TYPE_MAPPING.get(value, value)


def gen_documentation(name, description, parameters, added_ins, next_version):

    short_description = description.split(". ")[0]
    documentation = {
        "author": ["Ansible Cloud Team (@ansible-collections)"],
        "description": description,
        "module": name,
        "notes": ["Tested on vSphere 7.0.2"],
        "options": {
            "vcenter_hostname": {
                "description": [
                    "The hostname or IP address of the vSphere vCenter",
                    "If the value is not specified in the task, the value of environment variable C(VMWARE_HOST) will be used instead.",
                ],
                "type": "str",
                "required": True,
            },
            "vcenter_username": {
                "description": [
                    "The vSphere vCenter username",
                    "If the value is not specified in the task, the value of environment variable C(VMWARE_USER) will be used instead.",
                ],
                "type": "str",
                "required": True,
            },
            "vcenter_password": {
                "description": [
                    "The vSphere vCenter password",
                    "If the value is not specified in the task, the value of environment variable C(VMWARE_PASSWORD) will be used instead.",
                ],
                "type": "str",
                "required": True,
            },
            "vcenter_validate_certs": {
                "description": [
                    "Allows connection when SSL certificates are not valid. Set to C(false) when certificates are not trusted.",
                    "If the value is not specified in the task, the value of environment variable C(VMWARE_VALIDATE_CERTS) will be used instead.",
                ],
                "type": "bool",
                "default": True,
            },
            "vcenter_rest_log_file": {
                "description": [
                    "You can use this optional parameter to set the location of a log file. ",
                    "This file will be used to record the HTTP REST interaction. ",
                    "The file will be stored on the host that run the module. ",
                    "If the value is not specified in the task, the value of ",
                    "environment variable C(VMWARE_REST_LOG_FILE) will be used instead.",
                ],
                "type": "str",
            },
            "vcenter_rest_session_timeout": {
                "description": [
                    "Timeout settings for client session. ",
                    "The maximal number of seconds for the whole operation including connection establishment, request sending and response. ",
                ],
                "type": "float",
                "default": "300",
<<<<<<< HEAD
                "version_added": "2.1.0"
=======
>>>>>>> 1deaad60
            },
        },
        "requirements": ["vSphere 7.0.2 or greater", "python >= 3.6", "aiohttp"],
        "short_description": short_description,
        "version_added": added_ins["module"] or next_version,
    }

    # Note: this series of if block is overcomplicated and should
    # be refactorized.
    for parameter in parameters:
        if parameter["name"] == "action":
            continue
        normalized_name = normalize_parameter_name(parameter["name"])
        description = []
        option = {}
        if parameter.get("required"):
            option["required"] = True
        if parameter.get("aliases"):
            option["aliases"] = parameter.get("aliases")
        if parameter.get("description"):
            description.append(parameter["description"])
        if parameter.get("subkeys"):
            description.append("Valid attributes are:")
            for sub_k, sub_v in parameter.get("subkeys").items():
                sub_v["type"] = python_type(sub_v["type"])
                states = sorted(set([ansible_state(o) for o in sub_v["_operationIds"]]))
                required_with_operations = sorted(
                    set([ansible_state(o) for o in sub_v["_required_with_operations"]])
                )
                description.append(
                    " - C({name}) ({type}): {description} ({states})".format(
                        **sub_v, states=states
                    )
                )
                if required_with_operations:
                    description.append(
                        f"   This key is required with {required_with_operations}."
                    )
                if "enum" in sub_v:
                    description.append("   - Accepted values:")
                    for i in sub_v["enum"]:
                        description.append(f"     - {i}")
                if "properties" in sub_v:
                    description.append("   - Accepted keys:")
                    for i, v in sub_v["properties"].items():
                        description.append(
                            f"     - {i} ({v['type']}): {v['description']}"
                        )
                        if v.get("enum"):
                            description.append("Accepted value for this field:")
                            for val in v.get("enum"):
                                description.append(f"       - C({val})")

        option["description"] = list(Description.normalize(description))
        option["type"] = python_type(parameter["type"])
        if "enum" in parameter:
            option["choices"] = sorted(parameter["enum"])
        if parameter["type"] == "array":
            option["elements"] = python_type(parameter["elements"])
        if parameter.get("default"):
            option["default"] = parameter.get("default")

        documentation["options"][normalized_name] = option
        parameter["added_in"] = (
            added_ins["parameters"].get(normalized_name) or next_version
        )
    return documentation


def format_documentation(documentation):
    def _sanitize(input):
        if isinstance(input, str):
            return input.replace("':'", ":")
        if isinstance(input, list):
            return [l.replace("':'", ":") for l in input]
        if isinstance(input, dict):
            return {k: _sanitize(v) for k, v in input.items()}
        if isinstance(input, bool):
            return input
        raise TypeError

    keys = [
        "module",
        "short_description",
        "description",
        "options",
        "author",
        "version_added",
        "requirements",
    ]
    final = "r'''\n"
    for i in keys:
        final += yaml.dump({i: _sanitize(documentation[i])}, indent=2)
    final += "'''"
    return final


def path_to_name(path):
    _path = path.lstrip("/").split("?")[0]
    elements = []
    keys = []
    for i in _path.split("/"):
        if "{" in i:
            keys.append(i)
        elif len(keys) > 1:
            # action for a submodule, we gather these end-points in the main module
            continue
        else:
            elements.append(i)

    # workaround for vcenter_vm_power and appliance_services, appliance_shutdown, appliance_system_storage
    if elements[-1] in (
        "stop",
        "start",
        "restart",
        "suspend",
        "reset",
        "cancel",
        "poweroff",
        "reboot",
        "resize",
    ):
        elements = elements[:-1]
    if elements[0:3] == ["rest", "com", "vmware"]:
        elements = elements[3:]
    elif elements[0:2] == ["rest", "hvc"]:
        elements = elements[1:]
    elif elements[0:2] == ["rest", "appliance"]:
        elements = elements[1:]
    elif elements[0:2] == ["rest", "vcenter"]:
        elements = elements[1:]
    elif elements[0:2] == ["rest", "api"]:
        elements = elements[2:]
    elif elements[:1] == ["api"]:
        elements = elements[1:]

    module_name = "_".join(elements)
    return module_name.replace("-", "")


def gen_arguments_py(parameters, list_index=None):
    result = ""
    for parameter in parameters:
        name = normalize_parameter_name(parameter["name"])
        values = []

        if name in ["user_name", "username", "encryption_key", "client_token"]:
            values.append("'no_log': True")
        elif "password" in name:
            values.append("'no_log': True")

        if parameter.get("required"):
            values.append("'required': True")

        aliases = parameter.get("aliases")
        if aliases:
            values.append(f"'aliases': {aliases}")

        _type = python_type(parameter["type"])
        values.append(f"'type': '{_type}'")
        if "enum" in parameter:
            choices = ", ".join([f"'{i}'" for i in sorted(parameter["enum"])])
            values.append(f"'choices': [{choices}]")
        if python_type(parameter["type"]) == "list":
            _elements = python_type(parameter["elements"])
            values.append(f"'elements': '{_elements}'")

        # "bus" option defaulting on 0
        if name == "bus":
            values.append("'default': 0")
        elif "default" in parameter:
            default = parameter["default"]
            values.append(f"'default': '{default}'")

        result += f"\nargument_spec['{name}'] = "
        result += "{" + ", ".join(values) + "}"
    return result


def _indent(text_block, indent=0):
    result = ""
    for l in text_block.split("\n"):
        result += " " * indent
        result += l
        result += "\n"
    return result


def flatten_ref(tree, definitions):
    if isinstance(tree, str):
        if tree.startswith("#/definitions/"):
            raise Exception("TODO")
        return definitions.get(tree)
    if isinstance(tree, list):
        return [flatten_ref(i, definitions) for i in tree]
    if tree is None:
        return {}
    for k in tree:
        v = tree[k]
        if k == "$ref":
            dotted = v.split("/")[2]
            if dotted in ["vapi.std.localization_param", "VapiStdLocalizationParam"]:
                # to avoid an endless loop with
                # vapi.std.nested_localizable_message
                return {"go_to": "vapi.std.localization_param"}
            definition = definitions.get(dotted)
            data = flatten_ref(definition, definitions)
            if "description" not in data and "description" in tree:
                data["description"] = tree["description"]
            return data
        elif isinstance(v, dict):
            tree[k] = flatten_ref(v, definitions)
        else:
            pass
    return tree


class Resource:
    def __init__(self, name):
        self.name = name
        self.operations = {}
        self.summary = {}


class AnsibleModuleBase:
    def __init__(self, resource, definitions):
        self.resource = resource
        self.definitions = definitions
        self.name = resource.name
        self.default_operationIds = None

    def description(self):
        prefered_operationId = ["get", "list", "create", "get", "set"]
        for operationId in prefered_operationId:
            if operationId not in self.default_operationIds:
                continue
            if operationId in self.resource.summary:
                return self.resource.summary[operationId].split("\n")[0]

        for operationId in sorted(self.default_operationIds):
            if operationId in self.resource.summary:
                return self.resource.summary[operationId].split("\n")[0]

        print(f"generic description: {self.name}")
        return f"Handle resource of type {self.name}"

    def get_path(self):
        return list(self.resource.operations.values())[0][1]

    def is_trusted(self):
        trusted_list = [
            "appliance_access_consolecli_info",
            "appliance_access_consolecli",
            "appliance_access_dcui_info",
            "appliance_access_dcui",
            "appliance_access_shell_info",
            "appliance_access_shell",
            "appliance_access_ssh_info",
            "appliance_access_ssh",
            "appliance_health_applmgmt_info",
            "appliance_health_database_info",
            "appliance_health_databasestorage_info",
            "appliance_health_load_info",
            "appliance_health_mem_info",
            "appliance_health_softwarepackages_info",
            "appliance_health_storage_info",
            "appliance_health_swap_info",
            "appliance_health_system_info",
            # "appliance_health_system_lastcheck", returns an err500
            "appliance_infraprofile_configs_info",
            "appliance_infraprofile_configs",
            "appliance_localaccounts_globalpolicy_info",
            "appliance_localaccounts_globalpolicy",
            "appliance_localaccounts_info",
            # we cannot create a functional local account. The 7.0.2 API
            # creates an account without any UNIX groups.
            # In addition, only the first role of the list is actually
            # attached to the new account.
            # "appliance_localaccounts",
            "appliance_monitoring_info",
            "appliance_monitoring_query",
            "appliance_networking_dns_domains_info",
            "appliance_networking_dns_domains",
            "appliance_networking_dns_hostname_info",
            "appliance_networking_dns_hostname",
            "appliance_networking_dns_servers_info",
            "appliance_networking_dns_servers",
            "appliance_networking_firewall_inbound_info",
            "appliance_networking_firewall_inbound",
            "appliance_networking_info",
            "appliance_networking_interfaces_info",
            "appliance_networking_interfaces_ipv4_info",
            "appliance_networking_interfaces_ipv4",
            "appliance_networking_interfaces_ipv6_info",
            "appliance_networking_interfaces_ipv6",
            "appliance_networking_noproxy_info",
            "appliance_networking_noproxy",
            "appliance_networking_proxy_info",
            "appliance_networking_proxy",
            "appliance_networking",
            "appliance_ntp_info",
            "appliance_ntp",
            "appliance_services_info",
            "appliance_services",
            "appliance_shutdown_info",
            "appliance_shutdown",
            "appliance_system_globalfips_info",
            "appliance_system_globalfips",
            "appliance_system_storage_info",
            "appliance_system_storage",
            "appliance_system_time_info",
            "appliance_system_time_timezone_info",
            "appliance_system_time_timezone",
            "appliance_system_version_info",
            "appliance_timesync_info",
            "appliance_timesync",
            "appliance_update_info",
            "appliance_vmon_service_info",
            "appliance_vmon_service",
            "content_library_item_info",
            "content_locallibrary_info",
            "content_locallibrary",
            "content_subscribedlibrary_info",
            "content_subscribedlibrary",
            "content_configuration_info",
            "content_configuration",
            "vcenter_cluster_info",
            "vcenter_datacenter_info",
            "vcenter_datacenter",
            "vcenter_datastore_info",
            "vcenter_folder_info",
            "vcenter_host_info",
            "vcenter_host",
            "vcenter_network_info",
            "vcenter_ovf_libraryitem",
            "vcenter_resourcepool_info",
            "vcenter_resourcepool",
            "vcenter_storage_policies_info",
            "vcenter_vm_guest_customization",
            "vcenter_vm_guest_environment_info",
            "vcenter_vm_guest_filesystem_directories",
            "vcenter_vm_guest_filesystem_files_info",
            "vcenter_vm_guest_filesystem_files",
            "vcenter_vm_guest_filesystem",
            "vcenter_vm_guest_identity_info",
            "vcenter_vm_guest_localfilesystem_info",
            "vcenter_vm_guest_networking_info",
            "vcenter_vm_guest_networking_interfaces_info",
            "vcenter_vm_guest_networking_routes_info",
            "vcenter_vm_guest_operations_info",
            "vcenter_vm_guest_power_info",
            "vcenter_vm_guest_power",
            "vcenter_vm_guest_processes_info",
            "vcenter_vm_guest_processes",
            "vcenter_vm_hardware_adapter_sata_info",
            "vcenter_vm_hardware_adapter_sata",
            "vcenter_vm_hardware_adapter_scsi_info",
            "vcenter_vm_hardware_adapter_scsi",
            "vcenter_vm_hardware_boot_device_info",
            "vcenter_vm_hardware_boot_device",
            "vcenter_vm_hardware_boot_info",
            "vcenter_vm_hardware_boot",
            "vcenter_vm_hardware_cdrom_info",
            "vcenter_vm_hardware_cdrom",
            "vcenter_vm_hardware_cpu_info",
            "vcenter_vm_hardware_cpu",
            "vcenter_vm_hardware_disk_info",
            "vcenter_vm_hardware_disk",
            "vcenter_vm_hardware_ethernet_info",
            "vcenter_vm_hardware_ethernet",
            "vcenter_vm_hardware_floppy_info",
            "vcenter_vm_hardware_floppy",
            "vcenter_vm_hardware_info",
            "vcenter_vm_hardware_memory_info",
            "vcenter_vm_hardware_memory",
            "vcenter_vm_hardware_parallel_info",
            "vcenter_vm_hardware_parallel",
            "vcenter_vm_hardware",
            "vcenter_vm_hardware_serial_info",
            "vcenter_vm_hardware_serial",
            "vcenter_vm_info",
            "vcenter_vm_libraryitem_info",
            "vcenter_vm_power_info",
            "vcenter_vm_power",
            "vcenter_vm",
            "vcenter_vm_storage_policy_compliance_info",
            "vcenter_vm_storage_policy_compliance",
            "vcenter_vm_storage_policy_info",
            "vcenter_vm_storage_policy",
            "vcenter_vm_tools_info",
            "vcenter_vm_tools_installer_info",
            "vcenter_vm_tools_installer",
            "vcenter_vm_tools",
        ]

        if self.name in trusted_list:
            return True
        else:
            print(f"- do not build: {self.name}")
            return False

    def list_index(self):
        for i in ["get", "update", "delete"]:
            if i not in self.resource.operations:
                continue
            path = self.resource.operations[i][1]
            break
        else:
            return

        m = re.search(r"{([-\w]+)}$", path)
        if m:
            return m.group(1)

    def payload(self):
        """"Return a structure that describe the format of the data to send back."""
        payload = {}
        # for operationId in self.resource.operations:
        for operationId in self.default_operationIds:
            if operationId not in self.resource.operations:
                continue
            payload[operationId] = {"query": {}, "body": {}, "path": {}}
            payload_info = {}
            for parameter in AnsibleModule._property_to_parameter(
                self.resource.operations[operationId][2], self.definitions, operationId
            ):
                _in = parameter["in"] or "body"

                payload_info = parameter["_loc_in_payload"]
                payload[operationId][_in][parameter["name"]] = payload_info
        return payload

    def answer(self):
        # This is arguably not super elegant. The list outputs just include a summary of the resources,
        # with this little transformation, we get access to the full item
        output_format = None
        for i in ["list", "get"]:
            if i in self.resource.operations:
                output_format = self.resource.operations[i][3]["200"]
        if not output_format:
            return

        if "items" in output_format["schema"]:
            ref = (
                output_format["schema"]["items"]
                .get("$ref", "")
                .replace("Summary", "Info")
            )
        elif "schema" in output_format:
            ref = output_format["schema"].get("$ref")
        else:
            ref = output_format.get("$ref")

        if not ref:
            return
        try:
            raw_answer = flatten_ref({"$ref": ref}, self.definitions)
        except KeyError:
            return
        if "properties" in raw_answer:
            return raw_answer["properties"].keys()

    def parameters(self):
        def sort_operationsid(input):
            output = sorted(input)
            if "create" in output:
                output = ["create"] + output
            return output

        results = {}
        for operationId in sort_operationsid(self.default_operationIds):
            if operationId not in self.resource.operations:
                continue

            for parameter in AnsibleModule._property_to_parameter(
                self.resource.operations[operationId][2], self.definitions, operationId
            ):
                name = parameter["name"]
                if name not in results:
                    results[name] = parameter
                    results[name]["operationIds"] = []
                    results[name]["_required_with_operations"] = []

                # Merging two parameters, for instance "action" in
                # /rest/vcenter/vm-template/library-items/{template_library_item}/check-outs
                # and
                # /rest/vcenter/vm-template/library-items/{template_library_item}/check-outs/{vm}
                if "description" not in parameter:
                    pass
                elif "description" not in results[name]:
                    results[name]["description"] = parameter.get("description")
                elif results[name]["description"] != parameter.get("description"):
                    # We can hardly merge two description strings and
                    # get magically something meaningful
                    if len(parameter["description"]) > len(
                        results[name]["description"]
                    ):
                        results[name]["description"] = parameter["description"]
                if "enum" in parameter:
                    results[name]["enum"] += parameter["enum"]

                results[name]["operationIds"].append(operationId)
                results[name]["operationIds"].sort()
                if "subkeys" in parameter:
                    if "subkeys" not in results[name]:
                        results[name]["subkeys"] = {}
                    for sub_k, sub_v in parameter["subkeys"].items():
                        if sub_k in results[name]["subkeys"]:
                            results[name]["subkeys"][sub_k][
                                "_required_with_operations"
                            ] += sub_v["_required_with_operations"]
                            results[name]["subkeys"][sub_k]["_operationIds"] += sub_v[
                                "_operationIds"
                            ]
                            results[name]["subkeys"][sub_k]["description"] = sub_v[
                                "description"
                            ]
                        else:
                            results[name]["subkeys"][sub_k] = sub_v

                if parameter.get("required"):
                    results[name]["_required_with_operations"].append(operationId)

        answer_fields = self.answer()
        # Note: If the final result comes with a "label" field, we expose a "label"
        # parameter. We will use the field to identify an existing resource.
        if answer_fields and "label" in answer_fields:
            results["label"] = {
                "type": "str",
                "name": "label",
                "description": "The name of the item",
            }

        for name, result in results.items():
            if result.get("enum"):
                result["enum"] = sorted(set(result["enum"]))
            if result.get("required"):
                if (
                    len(set(self.default_operationIds) - set(result["operationIds"]))
                    > 0
                ):

                    required_with = []
                    for i in result["operationIds"]:
                        state = ansible_state(i, self.default_operationIds)
                        if state:
                            required_with.append(state)
                    result["description"] += " Required with I(state={})".format(
                        sorted(set(required_with))
                    )
                    del result["required"]
                else:
                    result["description"] += " This parameter is mandatory."

        states = []
        for operation in sorted(list(self.default_operationIds)):
            if operation in ["create", "update"]:
                states.append("present")
            elif operation == "delete":
                states.append("absent")
            else:
                states.append(operation)

        results["state"] = {
            "name": "state",
            "type": "str",
            "enum": sorted(set(states)),
        }
        if "present" in states:
            results["state"]["default"] = "present"
        elif "set" in states:
            results["state"]["default"] = "set"
        elif states:
            results["state"]["required"] = True

        # There is just one possible operation, we remove the "state" parameter
        if len(self.resource.operations) == 1:
            del results["state"]

        # Suppport pre 7.0.2 filters
        if "list" in self.default_operationIds or "get" in self.default_operationIds:
            for i in ["datacenters", "folders", "names"]:
                if i in results and results[i]["type"] == "array":
                    results[i]["aliases"] = [f"filter_{i}"]
            if "type" in results and results["type"]["type"] == "string":
                results["type"]["aliases"] = ["filter_type"]
            if "types" in results and results["types"]["type"] == "array":
                results["types"]["aliases"] = ["filter_types"]

        return sorted(results.values(), key=lambda item: item["name"])

    def gen_required_if(self, parameters):
        by_states = DefaultDict(list)
        for parameter in parameters:
            for operation in parameter.get("_required_with_operations", []):
                by_states[ansible_state(operation)].append(parameter["name"])
        entries = []
        for operation, fields in by_states.items():
            state = ansible_state(operation)
            if "state" in entries:
                entries.append(["state", state, sorted(set(fields)), True])
        return entries

    @staticmethod
    def _property_to_parameter(prop_struct, definitions, operationId):
        properties = flatten_ref(prop_struct, definitions)

        def get_next(properties):
            required_keys = []
            for i, v in enumerate(properties):
                required = v.get("required")
                if "schema" in v:
                    if "properties" in v["schema"]:
                        properties[i] = v["schema"]["properties"]
                        if "required" in v["schema"]:
                            required_keys = v["schema"]["required"]
                    elif "additionalProperties" in v["schema"]:
                        properties[i] = v["schema"]["additionalProperties"][
                            "properties"
                        ]

            for i, v in enumerate(properties):
                # appliance_health_messages
                if isinstance(v, str):
                    yield v, {}, [], []

                elif "spec" in v and "properties" in v["spec"]:
                    required_keys = required_keys or []
                    if "required" in v["spec"]:
                        required_keys = v["spec"]["required"]
                    for name, property in v["spec"]["properties"].items():
                        yield name, property, ["spec"], name in required_keys

                elif isinstance(v, dict):
                    if not isinstance(v, dict):
                        continue
                    # {'type': 'string', 'required': True, 'in': 'path', 'name': 'datacenter', 'description': 'Identifier of the datacenter.'}
                    if "name" in v and "in" in v and v.get("in") in ["path", "query"]:
                        yield v["name"], v, [], v.get("required")
                    # elif "name" in v and isinstance(v["name", dict]):
                    #    yield v["name"], v, [], v.get("required")
                    else:
                        for k, data in v.items():
                            if isinstance(data, dict):
                                yield k, data, [], k in required_keys or data.get(
                                    "required"
                                )

        parameters = []

        for name, v, parent, required in get_next(properties):
            if name == "request_body":
                raise ValueError()
            parameter = {
                "name": name,
                "type": v.get("type", "str"),  # 'str' by default, should be ok
                "description": v.get("description", ""),
                "required": required,
                "_loc_in_payload": "/".join(parent + [name]),
                "in": v.get("in"),
            }
            if "enum" in v:
                parameter["enum"] = v["enum"]

            sub_items = None
            required_subkeys = v.get("required", [])
            if "properties" in v:
                sub_items = v["properties"]
                required_subkeys = v["properties"].get("required", [])
            elif "items" in v and "properties" in v["items"]:
                sub_items = v["items"]["properties"]
                required_subkeys = v["items"].get("required", [])
            elif "items" in v and "name" not in v["items"]:
                parameter["elements"] = v["items"].get("type", "str")
            elif "items" in v and v["items"]["name"]:
                sub_items = v["items"]

            if sub_items:
                subkeys = {}
                for sub_k, sub_v in sub_items.items():
                    subkey = {
                        "name": sub_k,
                        "type": sub_v["type"],
                        "description": sub_v.get("description", ""),
                        "_required_with_operations": [operationId]
                        if sub_k in required_subkeys
                        else [],
                        "_operationIds": [operationId],
                    }
                    if "enum" in sub_v:
                        subkey["enum"] = sub_v["enum"]
                    if "properties" in sub_v:
                        subkey["properties"] = sub_v["properties"]
                    subkeys[sub_k] = subkey
                parameter["subkeys"] = subkeys
                parameter["elements"] = "dict"
            parameters.append(parameter)

        return sorted(
            parameters, key=lambda item: (item["name"], item.get("description"))
        )

    def list_path(self):
        list_path = None
        if "list" in self.resource.operations:
            list_path = self.resource.operations["list"][1]

        return list_path

    def write_module(self, target_dir, content):
        module_dir = target_dir / "plugins" / "modules"
        module_dir.mkdir(parents=True, exist_ok=True)
        module_py_file = module_dir / "{name}.py".format(name=self.name)
        module_py_file.write_text(content)

    def renderer(self, target_dir, next_version):

        added_ins = get_module_added_ins(self.name, git_dir=target_dir / ".git")
        arguments = gen_arguments_py(self.parameters(), self.list_index())
        documentation = format_documentation(
            gen_documentation(
                self.name,
                self.description(),
                self.parameters(),
                added_ins,
                next_version,
            )
        )
        required_if = self.gen_required_if(self.parameters())

        content = jinja2_renderer(
            self.template_file,
            arguments=_indent(arguments, 4),
            documentation=documentation,
            list_index=self.list_index(),
            list_path=self.list_path(),
            name=self.name,
            operations=self.resource.operations,
            path=self.get_path(),
            payload_format=self.payload(),
            required_if=required_if,
        )

        self.write_module(target_dir, content)


class AnsibleModule(AnsibleModuleBase):
    template_file = "default_module.j2"

    def __init__(self, resource, definitions):
        super().__init__(resource, definitions)
        # TODO: We can probably do better
        self.default_operationIds = set(list(self.resource.operations.keys())) - set(
            ["get", "list"]
        )


class AnsibleInfoModule(AnsibleModuleBase):
    def __init__(self, resource, definitions):
        super().__init__(resource, definitions)
        self.name = resource.name + "_info"
        self.default_operationIds = ["get", "list"]

    def parameters(self):
        return [i for i in list(super().parameters()) if i["name"] != "state"]


class AnsibleInfoNoListModule(AnsibleInfoModule):
    template_file = "info_no_list_module.j2"


class AnsibleInfoListOnlyModule(AnsibleInfoModule):
    template_file = "info_list_and_get_module.j2"


class Definitions:
    def __init__(self, data):
        super().__init__()
        self.definitions = data

    def get(self, ref):
        if isinstance(ref, dict):
            # TODO: standardize the input to avoid this step
            dotted = ref["$ref"].split("/")[2]
        else:
            dotted = ref

        try:
            definition = self.definitions[dotted]
        except KeyError:
            definition = self.definitions["com.vmware." + dotted]

        if definition is None:
            raise Exception("Cannot find ref for {ref}")

        return definition


class Path:
    def __init__(self, path, value):
        super().__init__()
        self.path = path
        self.operations = {}
        self.verb = {}
        self.value = value

    def summary(self, verb):
        return self.value[verb]["summary"]

    def is_tech_preview(self):
        for verb in self.value.keys():
            if "Technology Preview" in self.summary(verb):
                return True
        return False


class SwaggerFile:
    def __init__(self, raw_content):
        super().__init__()
        self.resources = {}
        json_content = json.loads(raw_content)
        self.definitions = Definitions(json_content["definitions"])
        self.paths = self.load_paths(json_content["paths"])

    @staticmethod
    def load_paths(paths):
        result = {}

        for path in [Path(p, v) for p, v in paths.items()]:
            if path.is_tech_preview():
                continue
            result[path.path] = path
            for verb, desc in path.value.items():
                operationId = desc["operationId"]
                if desc.get("deprecated"):
                    continue
                try:
                    parameters = desc["parameters"]
                except KeyError:
                    print(f"No parameters for {operationId} {path.path}")
                if path.path.startswith("/rest/vcenter/vm/{vm}/tools"):
                    if operationId == "upgrade":
                        print(f"Skipping {path.path} upgrade (broken)")
                        continue
                if path.path == "/api/appliance/infraprofile/configs":
                    if operationId == "validate$task":
                        print(f"Skipping {path.path} upgrade (broken)")
                        continue
                path.operations[operationId] = (
                    verb,
                    path.path,
                    parameters,
                    desc["responses"],
                )
        return result

    @staticmethod
    def init_resources(paths):
        resources = {}
        for path in paths:
            name = path_to_name(path.path)
            if name == "esx_settings_clusters_software_drafts":
                continue
            if name not in resources:
                resources[name] = Resource(name)

            for operationId, v in path.operations.items():
                verb = v[0]
                resources[name].summary[operationId] = path.summary(verb)
                if operationId in resources[name].operations:
                    print(
                        f"Cannot create operationId ({operationId}) with path "
                        f"({verb}) {path.path}. already defined: "
                        f"{resources[name].operations[operationId]}"
                    )
                    continue
                operationId = operationId.replace(
                    "$task", ""
                )  # NOTE: Not sure if this is the right thing to do
                resources[name].operations[operationId] = v
        return resources


def run_git(git_dir, *args):
    cmd = [
        "git",
        "--git-dir",
        git_dir,
    ]
    for arg in args:
        cmd.append(arg)
    r = subprocess.run(cmd, text=True, capture_output=True)
    return r.stdout.rstrip().split("\n")


@lru_cache(maxsize=None)
def file_by_tag(git_dir):
    tags = run_git(git_dir, "tag")

    files_by_tag = {}
    for tag in tags:
        files_by_tag[tag] = run_git(git_dir, "ls-tree", "-r", "--name-only", tag)

    return files_by_tag


def get_module_added_ins(module_name, git_dir):

    added_ins = {"module": None, "parameters": {}}

    parameters = {}
    for tag, files in file_by_tag(git_dir).items():
        if "rc" in tag:
            continue
        if f"plugins/modules/{module_name}.py" in files:
            if not added_ins["module"]:
                added_ins["module"] = tag
            content = "\n".join(
                run_git(
                    git_dir,
                    "cat-file",
                    "--textconv",
                    f"{tag}:plugins/modules/{module_name}.py",
                )
            )
            ast_file = RedBaron(content)
            doc_block = ast_file.find(
                "assignment", target=lambda x: x.dumps() == "DOCUMENTATION"
            )
            if not doc_block or not doc_block.value:
                print(f"Cannot find DOCUMENTATION bloc for module {module_name}")
            doc_content = yaml.safe_load(doc_block.value.to_python())
            for option in doc_content["options"]:
                if option not in added_ins["parameters"]:
                    added_ins["parameters"][option] = tag

    return added_ins


def main():

    parser = argparse.ArgumentParser(description="Build the vmware_rest modules.")
    parser.add_argument(
        "--target-dir",
        dest="target_dir",
        type=pathlib.Path,
        default=pathlib.Path("vmware_rest"),
        help="location of the target repository (default: ./vmware_rest)",
    )
    parser.add_argument(
        "--next-version", type=str, default="TODO", help="the next major version",
    )
    args = parser.parse_args()

    module_list = []
    for json_file in ["vcenter.json", "content.json", "appliance.json"]:
        print("Generating modules from {}".format(json_file))
        raw_content = pkg_resources.resource_string(
            "vmware_rest_code_generator", f"api_specifications/7.0.2/{json_file}"
        )
        swagger_file = SwaggerFile(raw_content)
        resources = swagger_file.init_resources(swagger_file.paths.values())

        for resource in resources.values():
            if resource.name == "appliance_logging_forwarding":
                continue
            if resource.name.startswith("vcenter_trustedinfrastructure"):
                continue
            if "list" in resource.operations:
                module = AnsibleInfoListOnlyModule(
                    resource, definitions=swagger_file.definitions
                )
                if module.is_trusted() and len(module.default_operationIds) > 0:
                    module.renderer(
                        target_dir=args.target_dir, next_version=args.next_version
                    )
                    module_list.append(module.name)
            elif "get" in resource.operations:
                module = AnsibleInfoNoListModule(
                    resource, definitions=swagger_file.definitions
                )
                if module.is_trusted() and len(module.default_operationIds) > 0:
                    module.renderer(
                        target_dir=args.target_dir, next_version=args.next_version
                    )
                    module_list.append(module.name)

            module = AnsibleModule(resource, definitions=swagger_file.definitions)

            if module.is_trusted() and len(module.default_operationIds) > 0:
                module.renderer(
                    target_dir=args.target_dir, next_version=args.next_version
                )
                module_list.append(module.name)

    ignore_dir = args.target_dir / "tests" / "sanity"
    ignore_dir.mkdir(parents=True, exist_ok=True)
    ignore_content = "plugins/module_utils/vmware_rest.py compile-2.6!skip\n"
    ignore_content += "plugins/module_utils/vmware_rest.py compile-2.7!skip\n"
    ignore_content += "plugins/module_utils/vmware_rest.py compile-3.5!skip\n"
    ignore_content += "plugins/module_utils/vmware_rest.py import-2.6!skip\n"
    ignore_content += "plugins/module_utils/vmware_rest.py import-2.7!skip\n"
    ignore_content += "plugins/module_utils/vmware_rest.py import-3.5!skip\n"
    ignore_content += "plugins/module_utils/vmware_rest.py metaclass-boilerplate!skip\n"
    ignore_content += (
        "plugins/module_utils/vmware_rest.py future-import-boilerplate!skip\n"
        "plugins/modules/vcenter_vm_guest_customization.py pep8!skip\n"  # E501: line too long (189 > 160 characters)
        "plugins/modules/appliance_infraprofile_configs.py pep8!skip\n"  # E501: line too long (302 > 160 characters)
    )

    for version in ["2.9", "2.10", "2.11", "2.12"]:
        files = ["plugins/modules/{}.py".format(module) for module in module_list]
        skip_list = [
            "compile-2.6!skip",  # Py3.6+
            "compile-2.7!skip",  # Py3.6+
            "compile-3.5!skip",  # Py3.6+
            "import-2.6!skip",  # Py3.6+
            "import-2.7!skip",  # Py3.6+
            "import-3.5!skip",  # Py3.6+
            "future-import-boilerplate!skip",  # Py2 only
            "metaclass-boilerplate!skip",  # Py2 only
        ]
        if version in ["2.9", "2.10", "2.11"]:
            skip_list += [
                "validate-modules:missing-if-name-main",
                "validate-modules:missing-main-call",  # there is an async main()
            ]
        elif version == "2.12":
            # https://docs.python.org/3.10/library/asyncio-eventloop.html#asyncio.get_event_loop
            # with py3.10, get_event_loop() raises a deprecation warning. We will switch to asyncio.run()
            # when we will drop py3.6 support.
            skip_list += [
                "import-3.10!skip",
            ]

        per_version_ignore_content = ignore_content
        for f in files:
            for test in skip_list:
                per_version_ignore_content += f"{f} {test}\n"

        ignore_file = ignore_dir / f"ignore-{version}.txt"
        ignore_file.write_text(per_version_ignore_content)

    info = VersionInfo("vmware_rest_code_generator")
    dev_md = args.target_dir / "dev.md"
    dev_md.write_text(
        (
            "The modules are autogenerated by:\n"
            "https://github.com/ansible-collections/vmware_rest_code_generator\n"
            ""
            f"version: {info.version_string()}\n"
        )
    )
    dev_md = args.target_dir / "commit_message"
    dev_md.write_text(
        (
            "bump auto-generated modules\n"
            "\n"
            "The modules are autogenerated by:\n"
            "https://github.com/ansible-collections/vmware_rest_code_generator\n"
            ""
            f"version: {info.version_string()}\n"
        )
    )

    module_utils_dir = args.target_dir / "plugins" / "module_utils"
    module_utils_dir.mkdir(exist_ok=True)
    vmware_rest_dest = module_utils_dir / "vmware_rest.py"
    vmware_rest_dest.write_bytes(
        pkg_resources.resource_string(
            "vmware_rest_code_generator", "module_utils/vmware_rest.py"
        )
    )


if __name__ == "__main__":
    main()<|MERGE_RESOLUTION|>--- conflicted
+++ resolved
@@ -245,10 +245,7 @@
                 ],
                 "type": "float",
                 "default": "300",
-<<<<<<< HEAD
-                "version_added": "2.1.0"
-=======
->>>>>>> 1deaad60
+                "version_added": "2.1.0",
             },
         },
         "requirements": ["vSphere 7.0.2 or greater", "python >= 3.6", "aiohttp"],
